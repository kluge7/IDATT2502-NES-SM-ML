import csv
import gc
import os

import numpy as np
import torch
import torch.nn.functional as F
from cnn_network import CNNNetwork
from ppo_hyperparameters import PPOHyperparameters
from torch import nn, optim
from torch.distributions import Categorical

from src.environment.environment import create_env
from src.utils import get_unique_filename


class PPOAgent:
    def __init__(self, env, options: PPOHyperparameters):
        self.env = env
        self.options = options
        self.device = torch.device("cuda" if torch.cuda.is_available() else "cpu")

        self.obs_dimension = env.observation_space.shape
        self.action_dimension = env.action_space.n

        self.actor = CNNNetwork(self.obs_dimension, self.action_dimension).to(
            self.device
        )
        self.critic = CNNNetwork(self.obs_dimension, 1).to(self.device)

        self.actor_optimizer = optim.Adam(self.actor.parameters(), lr=options.lr)
        self.critic_optimizer = optim.Adam(self.critic.parameters(), lr=options.lr)

    def select_action(self, observation):
        observation = torch.tensor(observation, dtype=torch.float).to(self.device)
        action_logits = self.actor(observation.unsqueeze(0).to(self.device))
        action_probabilities = F.softmax(action_logits, dim=-1)[0]
        action_distribution = Categorical(action_probabilities)

        # Sample an action and get the log probability
        selected_action = action_distribution.sample()
        log_probability = action_distribution.log_prob(selected_action)
        return selected_action.item(), log_probability.detach().to(self.device)

    def calculate_gae(self, episode_rewards, episode_values, episode_dones):
        batch_advantages = []

        for rewards, values, dones in zip(
            episode_rewards, episode_values, episode_dones
        ):
            episode_advantages = []
            last_advantage = 0

            for step in reversed(range(len(rewards))):
                if step + 1 < len(rewards):
                    delta = (
                        rewards[step]
                        + self.options.gamma * values[step + 1] * (1 - dones[step])
                        - values[step]
                    )
                else:
                    delta = rewards[step] - values[step]

                # Calculate the GAE advantage
                advantage = (
                    delta
                    + self.options.gamma
                    * self.options.lam
                    * (1 - dones[step])
                    * last_advantage
                )

                last_advantage = advantage
                episode_advantages.insert(0, advantage)

            batch_advantages.extend(episode_advantages)

        return torch.tensor(batch_advantages, dtype=torch.float32).to(self.device)

    def evaluate(self, batch_observations, batch_actions):
        v = self.critic(batch_observations).squeeze()

        batch_observations = torch.tensor(batch_observations, dtype=torch.float).to(
            self.device
        )
        action_logits = self.actor(batch_observations)
        action_probabilities = F.softmax(action_logits, dim=-1).to(self.device)
        action_distribution = Categorical(action_probabilities)
        log_action_probabilities = action_distribution.log_prob(batch_actions).to(
            self.device
        )

        return v, log_action_probabilities, action_distribution.entropy()

    def rollout(self, episode_output_file):
        gc.collect()

        batch_observations = []
        batch_actions = []
        batch_log_probabilities = []
        batch_rewards = []
        batch_lengths = []
        batch_values = []
        batch_dones = []
        batch_flags = 0

        timestep = 0

        while timestep < self.options.timesteps_per_batch:
            episode_rewards = []
            episode_values = []
            episode_dones = []

            observations = self.env.reset()
            done = False
            flag = False

            def collect_batch(episode_rewards, episode_values, episode_dones):
                nonlocal observations, done, flag, timestep

                if self.options.render:
                    self.env.render()

                timestep += 1
                episode_dones.append(done)
                batch_observations.append(observations)

                action, log_probabilities = self.select_action(observations)
                v = self.critic(
                    torch.tensor(observations, dtype=torch.float)
                    .unsqueeze(0)
                    .to(self.device)
                )
                observations, reward, done, info = self.env.step(action)
                if info.get("flag_get"):
                    flag = True

                episode_rewards.append(reward)
                episode_values.append(v.flatten())
                batch_actions.append(action)
                batch_log_probabilities.append(log_probabilities)

            # Run the main episode loop
            for _episode_step in range(self.options.max_timesteps_per_episode):
                collect_batch(episode_rewards, episode_values, episode_dones)
                if done:
                    break

            # If we are close to the timestep limit, continue until the episode finishes
            if (
                timestep + self.options.max_timesteps_per_episode
                >= self.options.timesteps_per_batch
            ) and not done:
                while not done:
                    collect_batch(episode_rewards, episode_values, episode_dones)

            batch_lengths.append(_episode_step + 1)
            batch_rewards.append(episode_rewards)
            batch_values.append(episode_values)
            batch_dones.append(episode_dones)

            with open(
                os.path.join(self.options.episode_result_path, episode_output_file),
                mode="a",
                newline="",
            ) as file:
                writer = csv.writer(file)
                writer.writerow([np.sum(episode_rewards), 1 if flag else 0])

            # tensorboard_writer.add_scalar("Training/Episode/Reward", np.sum(episode_rewards))

            if flag:
                batch_flags += 1

        batch_observations = torch.tensor(
            np.array(batch_observations), dtype=torch.float32
        ).to(self.device)
        batch_actions = torch.tensor(batch_actions, dtype=torch.long).to(self.device)
        batch_log_probabilities = torch.tensor(
            batch_log_probabilities, dtype=torch.float32
        ).to(self.device)

        return (
            batch_observations,
            batch_actions,
            batch_log_probabilities,
            batch_rewards,
            batch_lengths,
            batch_values,
            batch_dones,
            batch_flags,
        )

    def update(
        self,
        batch_observations,
        batch_actions,
        batch_log_probabilities,
        batch_rtgs,
        advantages,
        timestep,
        max_timesteps,
    ):
        step = batch_observations.size(0)
        indices = np.arange(step)
        minibatch_size = step // self.options.num_minibatches
        actor_losses = []
        critic_losses = []

        for _ in range(self.options.n_updates_per_iteration):
            if self.options.dynamic_lr:
                frac = (timestep - 1.0) / max_timesteps
                new_lr = self.options.lr * (1.0 - frac)
                new_lr = max(new_lr, self.options.min_lr_limit)
                self.actor_optimizer.param_groups[0]["lr"] = new_lr
                self.critic_optimizer.param_groups[0]["lr"] = new_lr

            np.random.shuffle(indices)

            for start in range(0, step, minibatch_size):
                end = start + minibatch_size
                idx = indices[start:end]

                mini_observations = batch_observations[idx]
                mini_actions = batch_actions[idx]
                mini_log_probabilities = batch_log_probabilities[idx]
                mini_advantages = advantages[idx]
                mini_rtgs = batch_rtgs[idx]

                v, current_log_probabilities, entropy = self.evaluate(
                    mini_observations, mini_actions
                )

                ratios = torch.exp(current_log_probabilities - mini_log_probabilities)
                kl = (
                    (ratios - 1) ** (current_log_probabilities - mini_log_probabilities)
                ).mean()

                surr1 = ratios * mini_advantages
                surr2 = (
                    torch.clamp(ratios, 1 - self.options.clip, 1 + self.options.clip)
                    * mini_advantages
                )
                actor_loss = (
                    -torch.min(surr1, surr2)
                ).mean() - self.options.ent_coef * entropy.mean()
                critic_loss = nn.MSELoss()(v, mini_rtgs)

                self.actor_optimizer.zero_grad()
                actor_loss.backward(retain_graph=True)
                nn.utils.clip_grad_norm_(
                    self.actor.parameters(), self.options.max_grad_norm
                )
                self.actor_optimizer.step()

                self.critic_optimizer.zero_grad()
                critic_loss.backward()
                nn.utils.clip_grad_norm_(
                    self.critic.parameters(), self.options.max_grad_norm
                )
                self.critic_optimizer.step()

                actor_losses.append(actor_loss.detach())
                critic_losses.append(critic_loss.detach())

            if kl > self.options.target_kl:
                break

        return np.mean(actor_losses), np.mean(critic_losses)

    def train(self, max_timesteps):
        # tensorboard_writer = SummaryWriter(log_dir=self.options.tensorboard_log_dir)

        os.makedirs(self.options.model_path, exist_ok=True)
        os.makedirs(self.options.training_result_path, exist_ok=True)
        os.makedirs(self.options.episode_result_path, exist_ok=True)

        output_csv = self.options.specification + ".csv"
        training_output_file = get_unique_filename(
            self.options.training_result_path, output_csv
        )
        episode_output_file = get_unique_filename(
            self.options.episode_result_path, output_csv
        )

        with open(
            os.path.join(self.options.training_result_path, training_output_file),
            mode="w",
            newline="",
        ) as file:
            writer = csv.writer(file)
            writer.writerow(
                [
                    "Iteration",
                    "BatchReward",
                    "GotFlag",
                    "AverageActorLoss",
                    "PercentageCompleted",
                ]
            )

        with open(
            os.path.join(self.options.episode_result_path, episode_output_file),
            mode="w",
            newline="",
        ) as file:
            writer = csv.writer(file)
            writer.writerow(["Reward", "GotFlag"])

        timestep, iteration = 0, 0

        while timestep < max_timesteps:
            (
                batch_observations,
                batch_actions,
                batch_log_probabilities,
                batch_rewards,
                batch_lengths,
                batch_values,
                batch_dones,
                batch_flags,
            ) = self.rollout(episode_output_file)

            timestep += np.sum(batch_lengths)
            iteration += 1

            advantages = self.calculate_gae(batch_rewards, batch_values, batch_dones)
            v = self.critic(batch_observations).squeeze()
            batch_rtgs = advantages + v.detach()
            advantages = (advantages - advantages.mean()) / (advantages.std() + 1e-10)

            average_actor_loss, average_critic_loss = self.update(
                batch_observations,
                batch_actions,
                batch_log_probabilities,
                batch_rtgs,
                advantages,
                timestep,
                max_timesteps,
            )

            # # Log to TensorBoard
            # tensorboard_writer.add_scalar("Training/Epoch/AverageActorLoss", average_actor_loss, iteration)
            # tensorboard_writer.add_scalar("Training/Epoch/AverageCriticLoss", average_critic_loss, iteration)
            # tensorboard_writer.add_scalar("Training/Epoch/Reward", np.sum(np.concatenate(batch_rewards)), iteration)
            # tensorboard_writer.add_scalar("Training/Epoch/GotFlag", batch_flags, iteration)

            with open(
                os.path.join(self.options.training_result_path, training_output_file),
                mode="a",
                newline="",
            ) as file:
                writer = csv.writer(file)
                writer.writerow(
                    [
                        iteration,
                        np.sum(np.concatenate(batch_rewards)),
                        batch_flags,
                        average_actor_loss,
                        f"{timestep * 100 / max_timesteps:.2f}%",
                    ]
                )

            print(
                f"Iteration: {iteration}, Batch rewards: {np.sum(np.concatenate(batch_rewards))}, Got flag: {batch_flags}, Average actor loss = {average_actor_loss:.2f}, Percentage completed: {timestep * 100 / max_timesteps:.2f}%"
            )

            if iteration % self.options.save_freq == 0:
                self.save_networks()

        # tensorboard_writer.close()

    def save_networks(self):
        torch.save(
            self.actor.state_dict(),
            str(os.path.join(self.options.model_path, self.options.model_actor)),
        )
        torch.save(
            self.critic.state_dict(),
            str(os.path.join(self.options.model_path, self.options.model_critic)),
        )

    def load_networks(self):
        try:
            self.actor.load_state_dict(
                torch.load(
                    str(os.path.join(self.options.model_path, self.options.model_actor))
                )
            )
            self.critic.load_state_dict(
                torch.load(
                    str(
                        os.path.join(self.options.model_path, self.options.model_critic)
                    )
                )
            )
        except FileNotFoundError:
            print(
                f"Error: Could not find model files at "
                f"{str(os.path.join(self.options.model_path, self.options.model_actor))} or "
                f"{str(os.path.join(self.options.model_path, self.options.model_critic))}. "
                f"Starting training from scratch..."
            )


def main():
    world, stage, env_version = 1, 1, "v0"
    specification = f"SuperMarioBros-{world}-{stage}-{env_version}"
<<<<<<< HEAD

    env = create_env(map=specification, action_repeat=4)
=======
    env = create_env(map=specification, skip=4)
>>>>>>> b497c681
    options = PPOHyperparameters(render=True, specification=specification)

    agent = PPOAgent(env, options)

    total_timesteps = 3_000_000
    agent.train(max_timesteps=total_timesteps)


if __name__ == "__main__":
    main()<|MERGE_RESOLUTION|>--- conflicted
+++ resolved
@@ -406,12 +406,8 @@
 def main():
     world, stage, env_version = 1, 1, "v0"
     specification = f"SuperMarioBros-{world}-{stage}-{env_version}"
-<<<<<<< HEAD
-
-    env = create_env(map=specification, action_repeat=4)
-=======
     env = create_env(map=specification, skip=4)
->>>>>>> b497c681
+
     options = PPOHyperparameters(render=True, specification=specification)
 
     agent = PPOAgent(env, options)
