--- conflicted
+++ resolved
@@ -13,220 +13,6 @@
 from src.environment.environment import create_env
 from src.utils import get_unique_filename
 
-<<<<<<< HEAD
-ACTOR_PATH = "old_model/actor.pth"
-CRITIC_PATH = "old_model/critic.pth"
-
-
-class PPOAgent:
-    """Proximal Policy Optimization (PPO) Agent with Advantage Estimation and Actor-Critic Networks.
-
-    This agent implements the PPO algorithm with an actor-critic framework.
-    The actor is responsible for action selection based on policy probabilities,
-    and the critic estimates the state value for advantage calculation.
-
-    Attributes:
-        actor (torch.nn.Module): Neural network representing the policy.
-        critic (torch.nn.Module): Neural network representing the value function.
-        actor_optimizer (torch.optim.Optimizer): Optimizer for the actor network.
-        critic_optimizer (torch.optim.Optimizer): Optimizer for the critic network.
-        device (torch.device): Specifies whether to use CPU or GPU for training.
-
-    Hyperparameters:
-        gamma (float): Discount factor for future rewards.
-        epsilon (float): Clipping parameter for PPO, controlling the policy update constraint.
-        lam (float): Lambda parameter for Generalized Advantage Estimation (GAE).
-        entropy_coef (float): Coefficient for entropy regularization to encourage exploration.
-        grad_clip (float): Maximum gradient norm for gradient clipping.
-
-    """
-
-    def __init__(
-        self,
-        in_dim,
-        num_actions,
-        actor_lr=3e-4,
-        critic_lr=1e-3,
-        gamma=0.99,
-        epsilon=0.1,
-        lam=0.95,
-        entropy_coef=0.01,
-        grad_clip=0.5,
-    ):
-        """Initializes PPOAgent with actor and critic networks, hyperparameters, and optimizers.
-
-        Args:
-            in_dim (tuple): Input dimensions for the CNN, representing the state space.
-            num_actions (int): Number of actions in the action space.
-            actor_lr (float): Learning rate for the actor optimizer.
-            critic_lr (float): Learning rate for the critic optimizer.
-            gamma (float): Discount factor for future rewards.
-            epsilon (float): Clipping parameter for PPO to constrain policy updates.
-            lam (float): Lambda parameter for GAE (Generalized Advantage Estimation).
-            entropy_coef (float): Coefficient for entropy regularization.
-            grad_clip (float): Maximum norm for gradient clipping.
-
-        """
-        self.gamma = gamma
-        self.epsilon = epsilon
-        self.lam = lam
-        self.entropy_coef = entropy_coef
-        self.grad_clip = grad_clip
-        self.device = torch.device("cuda" if torch.cuda.is_available() else "cpu")
-
-        # Actor and Critic networks
-        self.actor = CNNNetwork(in_dim, num_actions).to(self.device)
-        self.critic = CNNNetwork(in_dim, 1).to(self.device)
-
-        # Optimizers for Actor and Critic
-        self.actor_optimizer = optim.Adam(self.actor.parameters(), lr=actor_lr)
-        self.critic_optimizer = optim.Adam(self.critic.parameters(), lr=critic_lr)
-
-    def select_action(self, state):
-        """Selects an action based on the current policy.
-
-        Args:
-            state (torch.Tensor): The current state of the environment.
-
-        Returns:
-            action (int): The chosen action.
-            log_prob (torch.Tensor): Log probability of the chosen action.
-            value (torch.Tensor): Estimated value of the current state.
-
-        """
-        state = state.to(self.device)
-        with torch.no_grad():
-            logits = self.actor(state)
-            value = self.critic(state).squeeze(-1)
-            probs = F.softmax(logits, dim=-1)
-            dist = Categorical(probs)
-            action = dist.sample()
-            log_prob = dist.log_prob(action)
-        return action.item(), log_prob, value
-
-    def compute_gae(self, rewards, values, next_value, dones):
-        """Calculates advantages and returns using Generalized Advantage Estimation (GAE).
-
-        Args:
-            rewards (list): Collected rewards for each time step in the episode.
-            values (list): Estimated state values from the critic.
-            next_value (float): Estimated value of the final state.
-            dones (list): Boolean indicators for episode completion.
-
-        Returns:
-            advantages (torch.Tensor): Computed advantage estimates.
-            returns (torch.Tensor): Target returns for each state.
-
-        """
-        values = values + [next_value]
-        gae = 0
-        advantages = []
-        returns = []
-
-        for step in reversed(range(len(rewards))):
-            delta = (
-                rewards[step]
-                + self.gamma * values[step + 1] * (1 - dones[step])
-                - values[step]
-            )
-            gae = delta + self.gamma * self.lam * (1 - dones[step]) * gae
-            advantages.insert(0, gae)
-            returns.insert(0, gae + values[step])
-
-        # Convert lists to tensors after calculating advantages and returns
-        advantages = torch.tensor(advantages, device=self.device)
-        returns = torch.tensor(returns, device=self.device)
-
-        # Normalize advantages
-        advantages = (advantages - advantages.mean()) / (advantages.std() + 1e-8)
-        return advantages, returns
-
-    def update(
-        self, states, actions, old_log_probs, returns, advantages, mini_batch_size=64
-    ):
-        """Updates the actor and critic networks using PPO with mini-batch training.
-
-        Args:
-            states (torch.Tensor): Batch of observed states.
-            actions (torch.Tensor): Batch of actions taken.
-            old_log_probs (torch.Tensor): Log probabilities of the actions taken, from the old policy.
-            returns (torch.Tensor): Target returns for each state-action pair.
-            advantages (torch.Tensor): Computed advantage estimates for each state-action pair.
-            mini_batch_size (int): Size of mini-batches for each update epoch.
-
-        """
-        for _ in range(4):  # Multiple epochs
-            indices = torch.randperm(states.size(0))
-            for i in range(0, states.size(0), mini_batch_size):
-                batch_indices = indices[i : i + mini_batch_size]
-                batch_states = states[batch_indices]
-                batch_actions = actions[batch_indices]
-                batch_old_log_probs = old_log_probs[batch_indices]
-                batch_returns = returns[batch_indices]
-                batch_advantages = advantages[batch_indices]
-
-                # Actor update
-                logits = self.actor(batch_states)
-                probs = F.softmax(logits, dim=-1) + 1e-8  # Adding epsilon to avoid NaNs
-                dist = Categorical(probs)
-                log_probs = dist.log_prob(batch_actions)
-                entropy = dist.entropy().mean()
-
-                ratios = torch.exp(log_probs - batch_old_log_probs)
-                surr1 = ratios * batch_advantages
-                surr2 = (
-                    torch.clamp(ratios, 1 - self.epsilon, 1 + self.epsilon)
-                    * batch_advantages
-                )
-                actor_loss = (
-                    -torch.min(surr1, surr2).mean() - self.entropy_coef * entropy
-                )
-
-                self.actor_optimizer.zero_grad()
-                actor_loss.backward()
-                torch.nn.utils.clip_grad_norm_(self.actor.parameters(), self.grad_clip)
-                self.actor_optimizer.step()
-
-                # Critic update
-                values = self.critic(batch_states).squeeze(-1)
-                critic_loss = F.smooth_l1_loss(values, batch_returns)
-
-                self.critic_optimizer.zero_grad()
-                critic_loss.backward()
-                torch.nn.utils.clip_grad_norm_(self.critic.parameters(), self.grad_clip)
-                self.critic_optimizer.step()
-
-    def save(self, path="model"):
-        """Saves the actor and critic networks to the specified directory.
-
-        Args:
-            path (str): Directory to save the model weights.
-
-        """
-        os.makedirs(path, exist_ok=True)
-        torch.save(self.actor.state_dict(), os.path.join(path, "actor.pth"))
-        torch.save(self.critic.state_dict(), os.path.join(path, "critic.pth"))
-
-    def train(
-        self, env, num_episodes, path="training_result", output=None, render=False
-    ):
-        """Trains the agent in the specified environment using PPO.
-
-        Args:
-            env (gym.Env): The environment for training.
-            num_episodes (int): Number of episodes to train the agent.
-            path (str): Directory to save training logs.
-            output (str): Filename for the output CSV file. If None, no CSV file is created.
-            render (bool): Whether to render the environment during training.
-
-        """
-        os.makedirs(path, exist_ok=True)
-        if output:
-            output_file = get_unique_filename(path, output)
-            with open(os.path.join(path, output_file), mode="w", newline="") as file:
-                writer = csv.writer(file)
-                writer.writerow(["Episode", "Reward", "Got_Flag"])
-=======
 
 class PPOAgent:
     def __init__(self, env, options: PPOHyperparameters):
@@ -308,7 +94,6 @@
 
     def rollout(self, episode_output_file):
         gc.collect()
->>>>>>> b497c681
 
         batch_observations = []
         batch_actions = []
@@ -498,203 +283,6 @@
                 ]
             )
 
-<<<<<<< HEAD
-            if episode % 100 == 0:
-                self.save("model")
-
-    def train2(
-        self,
-        env,
-        num_episodes,
-        output_path="training_result",
-        output=None,
-        render=False,
-    ):
-        """Trains the PPO agent in a single environment using a specified number of episodes.
-
-        Args:
-            env (gym.Env): The environment for training.
-            num_episodes (int): Number of episodes to train the agent.
-            output_path (str): Path to save training results.
-            output (str): Filename for the output CSV file. If None, no CSV file is created.
-            render (bool): Whether to render the environment during training.
-
-        """
-        # Set up the training log directory and output file
-        os.makedirs(output_path, exist_ok=True)
-        if output:
-            output_file = get_unique_filename(output_path, output)
-            with open(
-                os.path.join(output_path, output_file), mode="w", newline=""
-            ) as file:
-                writer = csv.writer(file)
-                writer.writerow(["Episode", "Reward", "Got_Flag"])
-
-        for episode in range(num_episodes):
-            state = env.reset()
-            done = False
-            states, actions, log_probs, rewards, values, dones = [], [], [], [], [], []
-            episode_reward = 0
-            got_the_flag = False
-
-            # Collect experiences for each step in the episode
-            while not done:
-                state_tensor = (
-                    torch.tensor(state, dtype=torch.float32)
-                    .unsqueeze(0)
-                    .to(self.device)
-                )
-                action, log_prob, value = self.select_action(state_tensor)
-                next_state, reward, done, info = env.step(action)
-                episode_reward += reward
-
-                # Store the experience
-                states.append(state_tensor)
-                actions.append(torch.tensor(action, device=self.device))
-                log_probs.append(log_prob)
-                rewards.append(
-                    torch.tensor(reward, dtype=torch.float32, device=self.device)
-                )
-                values.append(value)
-                dones.append(done)
-
-                # Update state and check flag
-                state = next_state
-                if info.get("flag_get", False):
-                    got_the_flag = True
-
-                # Render the environment if specified
-                if render:
-                    env.render()
-
-            # Compute the next state's value after the episode ends
-            next_state_tensor = (
-                torch.tensor(next_state, dtype=torch.float32)
-                .unsqueeze(0)
-                .to(self.device)
-            )
-            with torch.no_grad():
-                next_value = self.critic(next_state_tensor).squeeze(-1)
-
-            # Compute Generalized Advantage Estimation (GAE)
-            values.append(next_value)
-            gae = 0
-            returns = []
-            advantages = []
-
-            for step in reversed(range(len(rewards))):
-                delta = (
-                    rewards[step]
-                    + self.gamma * values[step + 1] * (1 - dones[step])
-                    - values[step]
-                )
-                gae = delta + self.gamma * self.lam * (1 - dones[step]) * gae
-                advantages.insert(0, gae)
-                returns.insert(0, gae + values[step])
-
-            advantages = torch.tensor(advantages, device=self.device)
-            returns = torch.tensor(returns, device=self.device)
-
-            # Normalize advantages
-            advantages = (advantages - advantages.mean()) / (advantages.std() + 1e-8)
-
-            # Prepare tensors for batch update
-            states = torch.cat(states)
-            actions = torch.stack(actions)
-            old_log_probs = torch.stack(log_probs).detach()
-
-            # PPO Update Step
-            for _ in range(4):  # Multiple epochs for each batch
-                # Shuffle for mini-batch sampling
-                indices = torch.randperm(states.size(0))
-                for start in range(
-                    0, states.size(0), 64
-                ):  # Using 64 as mini-batch size
-                    end = start + 64
-                    batch_indices = indices[start:end]
-
-                    # Sample batches
-                    batch_states = states[batch_indices]
-                    batch_actions = actions[batch_indices]
-                    batch_old_log_probs = old_log_probs[batch_indices]
-                    batch_returns = returns[batch_indices]
-                    batch_advantages = advantages[batch_indices]
-
-                    # Calculate actor (policy) loss
-                    logits = self.actor(batch_states)
-                    dist = Categorical(F.softmax(logits, dim=-1))
-                    log_probs = dist.log_prob(batch_actions)
-                    entropy = dist.entropy().mean()
-
-                    # Clipped surrogate objective
-                    ratios = torch.exp(log_probs - batch_old_log_probs)
-                    surr1 = ratios * batch_advantages
-                    surr2 = (
-                        torch.clamp(ratios, 1 - self.epsilon, 1 + self.epsilon)
-                        * batch_advantages
-                    )
-                    actor_loss = (
-                        -torch.min(surr1, surr2).mean() - self.entropy_coef * entropy
-                    )
-
-                    # Update actor network
-                    self.actor_optimizer.zero_grad()
-                    actor_loss.backward()
-                    torch.nn.utils.clip_grad_norm_(
-                        self.actor.parameters(), self.grad_clip
-                    )
-                    self.actor_optimizer.step()
-
-                    # Calculate critic loss
-                    values = self.critic(batch_states).squeeze(-1)
-                    critic_loss = F.smooth_l1_loss(values, batch_returns)
-
-                    # Update critic network
-                    self.critic_optimizer.zero_grad()
-                    critic_loss.backward()
-                    torch.nn.utils.clip_grad_norm_(
-                        self.critic.parameters(), self.grad_clip
-                    )
-                    self.critic_optimizer.step()
-
-            # Log episode results
-            print(
-                f"Episode {episode + 1}/{num_episodes}, Reward: {episode_reward}, Total Loss: {actor_loss + critic_loss}"
-            )
-
-            if output:
-                with open(
-                    os.path.join(output_path, output_file), mode="a", newline=""
-                ) as file:
-                    writer = csv.writer(file)
-                    writer.writerow(
-                        [episode + 1, episode_reward, 1 if got_the_flag else 0]
-                    )
-
-            # Save model periodically
-            if (episode + 1) % 100 == 0:
-                self.save("model")
-
-
-def main():
-    """Sets up the environment and agent, then trains the agent."""
-    world, stage, env_version = 1, 1, "v0"
-    specification = f"SuperMarioBros-{world}-{stage}-{env_version}"
-    env = create_env(map=specification)
-    sample_observation = env.reset()
-    print("Sample observation shape:", sample_observation.shape)
-    agent = PPOAgent(env.observation_space.shape, env.action_space.n)
-
-    # agent.actor.load_state_dict(
-    #     torch.load(ACTOR_PATH, map_location=torch.device("cpu"))
-    # )
-    # agent.critic.load_state_dict(
-    #     torch.load(CRITIC_PATH, map_location=torch.device("cpu"))
-    # )
-
-    agent.train2(env, 1000, render=True, output=specification + ".csv")
-    agent.save()
-=======
         with open(
             os.path.join(self.options.episode_result_path, episode_output_file),
             mode="w",
@@ -782,7 +370,6 @@
 
     total_timesteps = 3_000_000
     agent.train(max_timesteps=total_timesteps)
->>>>>>> b497c681
 
 
 if __name__ == "__main__":
