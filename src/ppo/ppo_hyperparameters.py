class PPOHyperparameters:
    """Defines hyperparameters for training a Proximal Policy Optimization (PPO) agent.

    Attributes:
        timesteps_per_batch (int): Number of timesteps collected in each batch for training.
        max_timesteps_per_episode (int): Maximum timesteps allowed per episode.

        gamma (float): Discount factor for future rewards, controlling the importance of long-term vs. immediate rewards.
        n_updates_per_iteration (int): Number of PPO update iterations per batch of collected data.
        clip (float): Clipping parameter to limit policy updates, stabilizing training by preventing large policy changes.
        lr (float): Learning rate for optimizers (actor and critic).
        dynamic_lr (bool): Flag to enable dynamic learning rate adjustment during training.
        min_lr_limit (float): Minimum limit for learning rate when `dynamic_lr` is enabled.
        num_minibatches (int): Number of mini-batches used to split each batch of data for PPO updates.
        lam (float): Lambda parameter for Generalized Advantage Estimation (GAE), controlling bias-variance tradeoff.
        ent_coef (float): Entropy coefficient to encourage exploration by adding entropy to the policy loss.
        max_grad_norm (float): Maximum value for gradient clipping to stabilize training by limiting gradient magnitude.
        kl_divergence (bool): Flag to enable Kullback-Leibler (KL) divergence checking for early stopping.
        target_kl (float): Target KL divergence to stop updates early if policy changes too much.

        save_freq (int): Frequency (in iterations) for saving model checkpoints.
        render (bool): Flag to render the environment during training for visualization.

        tensorboard_log_dir (str): Directory path to save TensorBoard logs for training visualization.
        specification (str): Environment specification (default set for Super Mario Bros environment).
        model_actor (str): Filename for saving the actor model checkpoint.
        model_critic (str): Filename for saving the critic model checkpoint.
        model_path (str): Directory path to save model checkpoints.
        training_result_path (str): Directory path to save training results (e.g., CSV files).
        episode_result_path (str): Directory path to save episode-level results (e.g., CSV files).

    """

    def __init__(
        self,
<<<<<<< HEAD
        timesteps_per_batch=4000,
        max_timesteps_per_episode=600,
        gamma=0.99,
=======
        timesteps_per_batch=2000,
        max_timesteps_per_episode=400,
        # Algorithm
        gamma=0.90,
>>>>>>> fdc70a62
        n_updates_per_iteration=5,
        clip=0.2,
        lr=1e-4,
        dynamic_lr=False,
        min_lr_limit=0.000001,
        num_minibatches=5,
        lam=0.98,
        ent_coef=0.1,
        max_grad_norm=0.5,
        kl_divergence=True,
        target_kl=0.02,
        save_frequency=1,
        render=False,
        # Paths and default file names
        tensorboard_log_dir="runs/ppo_training",
        specification="SuperMarioBros-1-1-v0",
        model_actor="ppo_actor.pth",
        model_critic="ppo_critic.pth",
        model_path="model",
        training_result_path="training_result",
        episode_result_path="episode_result",
    ):
        self.timesteps_per_batch = timesteps_per_batch
        self.max_timesteps_per_episode = max_timesteps_per_episode

        self.gamma = gamma
        self.n_updates_per_iteration = n_updates_per_iteration
        self.clip = clip
        self.lr = lr
        self.dynamic_lr = dynamic_lr
        self.min_lr_limit = min_lr_limit
        self.num_minibatches = num_minibatches
        self.lam = lam
        self.ent_coef = ent_coef
        self.max_grad_norm = max_grad_norm
        self.kl_divergence = kl_divergence
        self.target_kl = target_kl

        self.save_freq = save_frequency
        self.render = render

        self.tensorboard_log_dir = tensorboard_log_dir
        self.specification = specification
        self.model_actor = model_actor
        self.model_critic = model_critic
        self.model_path = model_path
        self.training_result_path = training_result_path
        self.episode_result_path = episode_result_path<|MERGE_RESOLUTION|>--- conflicted
+++ resolved
@@ -33,16 +33,10 @@
 
     def __init__(
         self,
-<<<<<<< HEAD
-        timesteps_per_batch=4000,
-        max_timesteps_per_episode=600,
-        gamma=0.99,
-=======
         timesteps_per_batch=2000,
         max_timesteps_per_episode=400,
         # Algorithm
         gamma=0.90,
->>>>>>> fdc70a62
         n_updates_per_iteration=5,
         clip=0.2,
         lr=1e-4,
