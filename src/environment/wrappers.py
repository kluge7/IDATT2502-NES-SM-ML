import collections

import cv2
import gym
import numpy as np


class ActionRepeat(gym.Wrapper):
    """Repeats the action for a specified number of frames (default = 4)."""

    def __init__(self, env, repeat=4):
        super().__init__(env)
        self.buffer = collections.deque(maxlen=2)
        self.repeat = repeat

    def step(self, action):
        total_reward = 0.0
        done = False
        for _i in range(self.repeat):
            observation, reward, done, info = self.env.step(action)
            total_reward += reward
            self.buffer.append(observation)
            if done:
                break
        max_frame = np.max(np.stack(self.buffer), axis=0)
        self.frame = max_frame.copy()
        return max_frame, total_reward, done, info


class ResizeAndGrayscale(gym.ObservationWrapper):
    """Resizes and converts the observation to grayscale, outputting 84x84 images."""

    def __init__(self, env):
        super().__init__(env)
        self.observation_space = gym.spaces.Box(
            low=0, high=255, shape=(84, 84, 1), dtype=np.uint8
        )

<<<<<<< HEAD
    def observation(self, observation):
        return ResizeAndGrayscale.convert(observation)
=======
    def observation(self, obs):
        """Normalize the pixel values of the observation to the range [0, 1].

        Args:
        ----
            obs: The observation from the environment.

        Returns:
        -------
            The normalized observation.

        """
        return obs.astype(np.float32) / 255.0


class FrameStack(gym.Wrapper):
    """Stack the last `k` frames to give the agent a sense of motion."""

    def __init__(self, env, k):
        """Initialize the FrameStack wrapper.

        Args:
        ----
            env (gym.Env): The environment to wrap.
            k (int): The number of frames to stack.

        """
        super().__init__(env)
        self.k = k
        self.frames = deque([], maxlen=k)
        shp = env.observation_space.shape
        self.observation_space = gym.spaces.Box(
            low=0,
            high=255,
            shape=(shp[0], shp[1], shp[2] * k),
            dtype=env.observation_space.dtype,
        )

    def reset(self):
        """Reset the environment and stack `k` initial frames.

        Returns:
            The stacked frames as the initial observation.

        """
        obs = self.env.reset()
        for _ in range(self.k):
            self.frames.append(obs)
        return self._get_observation()

    def step(self, action):
        """Take a step in the environment and stack the frames.

        Args:
            action: The action to be taken in the environment.

        Returns:
            obs: The stacked frames after the action.
            reward: The reward from the action.
            done: Whether the episode has ended.
            info: Additional information from the environment.

        """
        obs, reward, done, info = self.env.step(action)
        self.frames.append(obs)
        return self._get_observation(), reward, done, info

    def _get_observation(self):
        """Get the stacked observation.

        Returns:
        -------
            The concatenated frames.
>>>>>>> f788f2d6

    @staticmethod
    def convert(frame):
        if frame.size == 240 * 256 * 3:
            img = np.reshape(frame, [240, 256, 3]).astype(np.float32)
        else:
            raise ValueError("Unknown resolution.")
        img = img[:, :, 0] * 0.299 + img[:, :, 1] * 0.587 + img[:, :, 2] * 0.114
        resized_img = cv2.resize(img, (84, 110), interpolation=cv2.INTER_AREA)
        cropped_img = resized_img[18:102, :]
        processed_frame = np.reshape(cropped_img, [84, 84, 1])
        return processed_frame.astype(np.uint8)


class ConvertToTensor(gym.ObservationWrapper):
    """Converts observations to tensor format suitable for PyTorch."""

    def __init__(self, env):
        super().__init__(env)
        old_shape = self.observation_space.shape
        self.observation_space = gym.spaces.Box(
            low=0.0,
            high=1.0,
            shape=(old_shape[-1], old_shape[0], old_shape[1]),
            dtype=np.float32,
        )

    def observation(self, observation):
        return np.moveaxis(observation, 2, 0)


class ObservationBuffer(gym.ObservationWrapper):
    """Maintains a sliding window of the last n observations."""

    def __init__(self, env, n_steps, dtype=np.float32):
        super().__init__(env)
        self.dtype = dtype
        old_space = env.observation_space
        self.observation_space = gym.spaces.Box(
            old_space.low.repeat(n_steps, axis=0),
            old_space.high.repeat(n_steps, axis=0),
            dtype=dtype,
        )

    def reset(self):
        self.buffer = np.zeros_like(self.observation_space.low, dtype=self.dtype)
        return self.observation(self.env.reset())

    def observation(self, observation):
        self.buffer[:-1] = self.buffer[1:]
        self.buffer[-1] = observation
        return self.buffer


class NormalizePixels(gym.ObservationWrapper):
    """Normalizes pixel values in the observation to a range of [0, 1]."""

    def observation(self, obs):
        return np.array(obs).astype(np.float32) / 255.0<|MERGE_RESOLUTION|>--- conflicted
+++ resolved
@@ -36,84 +36,10 @@
             low=0, high=255, shape=(84, 84, 1), dtype=np.uint8
         )
 
-<<<<<<< HEAD
+        
     def observation(self, observation):
         return ResizeAndGrayscale.convert(observation)
-=======
-    def observation(self, obs):
-        """Normalize the pixel values of the observation to the range [0, 1].
 
-        Args:
-        ----
-            obs: The observation from the environment.
-
-        Returns:
-        -------
-            The normalized observation.
-
-        """
-        return obs.astype(np.float32) / 255.0
-
-
-class FrameStack(gym.Wrapper):
-    """Stack the last `k` frames to give the agent a sense of motion."""
-
-    def __init__(self, env, k):
-        """Initialize the FrameStack wrapper.
-
-        Args:
-        ----
-            env (gym.Env): The environment to wrap.
-            k (int): The number of frames to stack.
-
-        """
-        super().__init__(env)
-        self.k = k
-        self.frames = deque([], maxlen=k)
-        shp = env.observation_space.shape
-        self.observation_space = gym.spaces.Box(
-            low=0,
-            high=255,
-            shape=(shp[0], shp[1], shp[2] * k),
-            dtype=env.observation_space.dtype,
-        )
-
-    def reset(self):
-        """Reset the environment and stack `k` initial frames.
-
-        Returns:
-            The stacked frames as the initial observation.
-
-        """
-        obs = self.env.reset()
-        for _ in range(self.k):
-            self.frames.append(obs)
-        return self._get_observation()
-
-    def step(self, action):
-        """Take a step in the environment and stack the frames.
-
-        Args:
-            action: The action to be taken in the environment.
-
-        Returns:
-            obs: The stacked frames after the action.
-            reward: The reward from the action.
-            done: Whether the episode has ended.
-            info: Additional information from the environment.
-
-        """
-        obs, reward, done, info = self.env.step(action)
-        self.frames.append(obs)
-        return self._get_observation(), reward, done, info
-
-    def _get_observation(self):
-        """Get the stacked observation.
-
-        Returns:
-        -------
-            The concatenated frames.
->>>>>>> f788f2d6
 
     @staticmethod
     def convert(frame):
