--- conflicted
+++ resolved
@@ -11,7 +11,6 @@
 
 py_file = os.path.abspath(__file__)  # path to main.py
 py_dir = os.path.dirname(py_file)  # path to the parent dir of main.py
-<<<<<<< HEAD
 data_folder = os.path.join(py_dir, "data-smb/data-smb-1-1")  # path to info.txt
 
 
@@ -28,11 +27,11 @@
 for path in paths:
     print(path)
 
-=======
-data_folder = os.path.join(
+
+data_folder_min = os.path.join(
     py_dir, "../data-smb-1-1/Rafael_dp2a9j4i_e0_1-1_win"
 )  # path to info.txt
->>>>>>> 4d928cb4
+
 
 action_map = {
     7: "A",
