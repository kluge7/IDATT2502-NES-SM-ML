--- conflicted
+++ resolved
@@ -55,14 +55,8 @@
         name: ruff-pydocstyle
         args: [
             "--select=D",
-<<<<<<< HEAD
             "--ignore=D100,D101,D102,D103,D104,D105,D106,D107",
             "--fix"
-=======
-            "--ignore=D100,D101,D102,D103,D104,D105,D106,D107,D401",
-            "--fix",
-            "--unsafe-fixes"
->>>>>>> fdc70a62
             ]
       - id: ruff
         name: ruff-check
