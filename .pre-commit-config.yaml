# To use:
#
#     pre-commit run -a
#
# Or:
#
#     pre-commit install  # (runs every time you commit in git)
#
# To update this file:
#
#     pre-commit autoupdate
#
# See https://github.com/pre-commit/pre-commit

repos:
  # Standard hooks
  - repo: https://github.com/pre-commit/pre-commit-hooks
    rev: v5.0.0
    hooks:
      - id: check-ast
      - id: check-case-conflict
      - id: check-docstring-first
      - id: check-merge-conflict
      - id: check-symlinks
      - id: check-xml
      - id: check-yaml
        args: ["--allow-multiple-documents"]
      - id: debug-statements
      - id: end-of-file-fixer
      - id: mixed-line-ending
      - id: trailing-whitespace
        exclude_types: [rst]
      - id: fix-byte-order-marker
      - id: requirements-txt-fixer
  # Python hooks
  - repo: https://github.com/astral-sh/ruff-pre-commit
    rev: v0.7.0
    hooks:
      - id: ruff-format
      - id: ruff
        name: ruff-isort
        args: [
            "--select=I",
            "--fix"
            ]
      - id: ruff
        name: ruff-pyupgrade
        args: [
            "--select=UP",
            "--fix"
            ]
      - id: ruff
        name: ruff-pydocstyle
        args: [
            "--select=D",
<<<<<<< HEAD
            "--ignore=D100,D101,D102,D103,D104,D105,D106,D107,D203,D213,D401",
=======
            "--ignore=D100,D101,D102,D103,D104,D105,D106,D107",
>>>>>>> 44c5305b
            "--fix"
            ]
      - id: ruff
        name: ruff-check
        args: [
            "--select=F,PT,B,C4,T20,S,N",
            "--ignore=T201,N812",
            "--fix"
            ]
  # Spellcheck in comments and docs
  - repo: https://github.com/codespell-project/codespell
    rev: v2.3.0
    hooks:
      - id: codespell
        args: ['--write-changes']<|MERGE_RESOLUTION|>--- conflicted
+++ resolved
@@ -53,11 +53,7 @@
         name: ruff-pydocstyle
         args: [
             "--select=D",
-<<<<<<< HEAD
-            "--ignore=D100,D101,D102,D103,D104,D105,D106,D107,D203,D213,D401",
-=======
             "--ignore=D100,D101,D102,D103,D104,D105,D106,D107",
->>>>>>> 44c5305b
             "--fix"
             ]
       - id: ruff
